--- conflicted
+++ resolved
@@ -51,19 +51,15 @@
         ep_out = usb.util.find_descriptor(
             intf,
             # match the first OUT endpoint
-            custom_match= \
-                lambda e: \
-                    usb.util.endpoint_direction(e.bEndpointAddress) == \
-                    usb.util.ENDPOINT_OUT
+            custom_match=lambda e: usb.util.endpoint_direction(e.bEndpointAddress)
+            == usb.util.ENDPOINT_OUT,
         )
 
         ep_in = usb.util.find_descriptor(
             intf,
             # match the first OUT endpoint
-            custom_match= \
-                lambda e: \
-                    usb.util.endpoint_direction(e.bEndpointAddress) == \
-                    usb.util.ENDPOINT_IN
+            custom_match=lambda e: usb.util.endpoint_direction(e.bEndpointAddress)
+            == usb.util.ENDPOINT_IN,
         )
 
         if (ep_in or ep_out) is None:
@@ -76,6 +72,7 @@
         self._ep_in = ep_in
         self._ep_out = ep_out
         self._terminator = "\n"
+
     # PROPERTIES #
 
     @property
@@ -98,19 +95,10 @@
     @terminator.setter
     def terminator(self, newval):
         if not isinstance(newval, str):
-<<<<<<< HEAD
             raise TypeError(
                 "Terminator for USBCommunicator must be specified "
-                "as a single character string."
+                "as a character string."
             )
-        if len(newval) > 1:
-            raise ValueError(
-                "Terminator for USBCommunicator must only be 1 " "character long."
-            )
-=======
-            raise TypeError("Terminator for USBCommunicator must be specified "
-                            "as a character string.")
->>>>>>> ef934667
         self._terminator = newval
 
     @property
@@ -152,8 +140,10 @@
         term = self._terminator.encode("utf-8")
         read_val = bytes(self._ep_in.read(size))
         if term not in read_val:
-            raise IOError(f"Did not find the terminator in the returned string. "
-                          f"Total size of {size} might not be enough.")
+            raise IOError(
+                f"Did not find the terminator in the returned string. "
+                f"Total size of {size} might not be enough."
+            )
         return read_val.rstrip(term)
 
     def write_raw(self, msg):
