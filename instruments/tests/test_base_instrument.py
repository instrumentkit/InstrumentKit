--- conflicted
+++ resolved
@@ -377,25 +377,7 @@
     dev = mock_usb.core.find(idVendor=vid, idProduct=pid)
 
     # call instrument
-<<<<<<< HEAD
-    inst = ik.Instrument.open_usb("0x1000", 0x1000)
-
-    # assert calls according to manual
-    dev.set_configuration.assert_called()  # check default configuration
-    dev.get_active_configuration.assert_called()  # get active configuration
-    mock_usb.control.get_interface.assert_called_with(dev, interface_number)
-    mock_usb.util.find_descriptor.assert_any_call(
-        cfg, bInterfaceNumber=interface_number, bAlternateSetting=alternate_setting
-    )
-    # check the first argument of the `ep =` call
-    assert mock_usb.util.find_descriptor.call_args_list[1][0][0] == (
-        mock_usb.util.find_descriptor(
-            cfg, bInterfaceNumber=interface_number, bAlternateSetting=alternate_setting
-        )
-    )
-=======
     inst = ik.Instrument.open_usb(vid, pid)
->>>>>>> ef934667
 
     assert isinstance(inst._file, USBCommunicator)
     mock_usb_comm.assert_called_with(dev)
