#!/usr/bin/env python
# -*- coding: utf-8 -*-
"""
Unit tests for the SRS 830 lock-in amplifier
"""

# IMPORTS #####################################################################

import time

import pytest
import serial

import instruments as ik
from instruments.abstract_instruments.comm import (
    FileCommunicator,
    GPIBCommunicator,
    LoopbackCommunicator,
    SerialCommunicator,
<<<<<<< HEAD
    USBCommunicator,
=======
>>>>>>> ef934667
)
from instruments.optional_dep_finder import numpy
from instruments.tests import (
    expected_protocol,
    iterable_eq,
)
from instruments.units import ureg as u

# TESTS #######################################################################


@pytest.fixture(autouse=True)
def time_mock(mocker):
    """Mock out sleep such that test runs fast."""
    return mocker.patch.object(time, "sleep", return_value=None)


@pytest.mark.parametrize("mode", (1, 2))
def test_init_mode_given(mocker, mode):
    """Test initialization with a given mode."""
    comm = LoopbackCommunicator()
    send_spy = mocker.spy(comm, "sendcmd")
    ik.srs.SRS830(comm, outx_mode=mode)
    send_spy.assert_called_with(f"OUTX {mode}")


def test_init_mode_gpibcomm(mocker):
    """Test initialization with GPIBCommunicator"""
    mock_gpib = mocker.MagicMock()
    comm = GPIBCommunicator(mock_gpib, 1)
    mock_send = mocker.patch.object(comm, "sendcmd")
    ik.srs.SRS830(comm)
    mock_send.assert_called_with("OUTX 1")


def test_init_mode_serial_comm(mocker):
    """Test initialization with SerialCommunicator"""
    comm = SerialCommunicator(serial.Serial())
    mock_send = mocker.patch.object(comm, "sendcmd")
    ik.srs.SRS830(comm)
    mock_send.assert_called_with("OUTX 2")


def test_init_mode_invalid():
    """Test initialization with invalid communicator."""
    comm = FileCommunicator(None)
    with pytest.warns(UserWarning) as wrn_info:
        ik.srs.SRS830(comm)
    wrn_msg = wrn_info[0].message.args[0]
    assert (
        wrn_msg == "OUTX command has not been set. Instrument behaviour " "is unknown."
    )


def test_frequency_source():
    with expected_protocol(
        ik.srs.SRS830,
        ["FMOD?", "FMOD 0"],
        [
            "1",
        ],
    ) as inst:
        assert inst.frequency_source == inst.FreqSource.internal
        inst.frequency_source = inst.FreqSource.external


def test_frequency():
    with expected_protocol(
        ik.srs.SRS830,
        ["FREQ?", "FREQ {:e}".format(1000)],
        [
            "12.34",
        ],
    ) as inst:
        assert inst.frequency == 12.34 * u.Hz
        inst.frequency = 1 * u.kHz


def test_phase():
    with expected_protocol(
        ik.srs.SRS830,
        ["PHAS?", "PHAS {:e}".format(10)],
        [
            "-45",
        ],
    ) as inst:
        assert inst.phase == -45 * u.degrees
        inst.phase = 10 * u.degrees


def test_amplitude():
    with expected_protocol(
        ik.srs.SRS830,
        ["SLVL?", "SLVL {:e}".format(1)],
        [
            "0.1",
        ],
    ) as inst:
        assert inst.amplitude == 0.1 * u.V
        inst.amplitude = 1 * u.V


def test_input_shield_ground():
    with expected_protocol(
        ik.srs.SRS830,
        ["IGND?", "IGND 1"],
        [
            "0",
        ],
    ) as inst:
        assert inst.input_shield_ground is False
        inst.input_shield_ground = True


def test_coupling():
    with expected_protocol(
        ik.srs.SRS830,
        ["ICPL?", "ICPL 0"],
        [
            "1",
        ],
    ) as inst:
        assert inst.coupling == inst.Coupling.dc
        inst.coupling = inst.Coupling.ac


def test_sample_rate():  # sends index of VALID_SAMPLE_RATES
    with expected_protocol(
        ik.srs.SRS830, ["SRAT?", "SRAT?", "SRAT {:d}".format(5), "SRAT 14"], ["8", "14"]
    ) as inst:
        assert inst.sample_rate == 16 * u.Hz
        assert inst.sample_rate == "trigger"
        inst.sample_rate = 2
        inst.sample_rate = "trigger"


def test_sample_rate_invalid():
    with pytest.raises(ValueError), expected_protocol(ik.srs.SRS830, [], []) as inst:
        inst.sample_rate = "foobar"


def test_buffer_mode():
    with expected_protocol(
        ik.srs.SRS830,
        ["SEND?", "SEND 1"],
        [
            "0",
        ],
    ) as inst:
        assert inst.buffer_mode == inst.BufferMode.one_shot
        inst.buffer_mode = inst.BufferMode.loop


def test_num_data_points():
    with expected_protocol(
        ik.srs.SRS830,
        ["SPTS?"],
        [
            "5",
        ],
    ) as inst:
        assert inst.num_data_points == 5


def test_num_data_points_no_answer():
    """Raise IOError after no answer 10 times."""
    answer = ""
    with expected_protocol(ik.srs.SRS830, ["SPTS?"] * 10, [answer] * 10) as inst:
        with pytest.raises(IOError) as err_info:
            _ = inst.num_data_points
        err_msg = err_info.value.args[0]
        assert (
            err_msg == f"Expected integer response from instrument, got "
            f"{repr(answer)}"
        )


def test_data_transfer():
    with expected_protocol(
        ik.srs.SRS830,
        ["FAST?", "FAST 2"],
        [
            "0",
        ],
    ) as inst:
        assert inst.data_transfer is False
        inst.data_transfer = True


def test_auto_offset():
    with expected_protocol(ik.srs.SRS830, ["AOFF 1", "AOFF 1"], []) as inst:
        inst.auto_offset(inst.Mode.x)
        inst.auto_offset("x")


def test_auto_offset_invalid():
    with pytest.raises(ValueError), expected_protocol(
        ik.srs.SRS830,
        [
            "AOFF 1",
        ],
        [],
    ) as inst:
        inst.auto_offset(inst.Mode.theta)


def test_auto_phase():
    with expected_protocol(ik.srs.SRS830, ["APHS"], []) as inst:
        inst.auto_phase()


def test_init():
    with expected_protocol(ik.srs.SRS830, ["REST", "SRAT 5", "SEND 1"], []) as inst:
        inst.init(sample_rate=2, buffer_mode=inst.BufferMode.loop)


def test_start_data_transfer():
    with expected_protocol(ik.srs.SRS830, ["FAST 2", "STRD"], []) as inst:
        inst.start_data_transfer()


def test_take_measurement():
    with expected_protocol(
        ik.srs.SRS830,
        [
            "REST",
            "SRAT 4",
            "SEND 0",
            "FAST 2",
            "STRD",
            "PAUS",
            "SPTS?",
            "SPTS?",
            "TRCA?1,0,2",
            "SPTS?",
            "TRCA?2,0,2",
        ],
        ["2", "2", "1.234,5.678", "2", "0.456,5.321"],
    ) as inst:
        resp = inst.take_measurement(sample_rate=1, num_samples=2)
        expected = ((1.234, 5.678), (0.456, 5.321))
        if numpy:
            expected = numpy.array(expected)
        iterable_eq(resp, expected)


def test_take_measurement_num_dat_points_fails():
    """Simulate the failure of num_data_points.

    This is the way it is currently implemented.
    """
    with expected_protocol(
        ik.srs.SRS830,
        ["REST", "SRAT 4", "SEND 0", "FAST 2", "STRD", "PAUS"]
        + ["SPTS?"] * 11
        + ["TRCA?1,0,2", "SPTS?", "TRCA?2,0,2"],
        [
            "",
        ]
        * 10
        + ["2", "1.234,5.678", "2", "0.456,5.321"],
    ) as inst:
        resp = inst.take_measurement(sample_rate=1, num_samples=2)
        expected = ((1.234, 5.678), (0.456, 5.321))
        if numpy:
            expected = numpy.array(expected)
        iterable_eq(resp, expected)


def test_take_measurement_invalid_num_samples():
    with pytest.raises(ValueError), expected_protocol(ik.srs.SRS830, [], []) as inst:
        _ = inst.take_measurement(sample_rate=1, num_samples=16384)


def test_set_offset_expand():
    with expected_protocol(ik.srs.SRS830, ["OEXP 1,0,0"], []) as inst:
        inst.set_offset_expand(mode=inst.Mode.x, offset=0, expand=1)


def test_set_offset_expand_mode_as_str():
    with expected_protocol(ik.srs.SRS830, ["OEXP 1,0,0"], []) as inst:
        inst.set_offset_expand(mode="x", offset=0, expand=1)


def test_set_offset_expand_invalid_mode():
    with pytest.raises(ValueError), expected_protocol(ik.srs.SRS830, [], []) as inst:
        inst.set_offset_expand(mode=inst.Mode.theta, offset=0, expand=1)


def test_set_offset_expand_invalid_offset():
    with pytest.raises(ValueError), expected_protocol(ik.srs.SRS830, [], []) as inst:
        inst.set_offset_expand(mode=inst.Mode.x, offset=106, expand=1)


def test_set_offset_expand_invalid_expand():
    with pytest.raises(ValueError), expected_protocol(ik.srs.SRS830, [], []) as inst:
        inst.set_offset_expand(mode=inst.Mode.x, offset=0, expand=5)


def test_set_offset_expand_invalid_type_offset():
    with pytest.raises(TypeError), expected_protocol(ik.srs.SRS830, [], []) as inst:
        inst.set_offset_expand(mode=inst.Mode.x, offset="derp", expand=1)


def test_set_offset_expand_invalid_type_expand():
    with pytest.raises(TypeError), expected_protocol(ik.srs.SRS830, [], []) as inst:
        inst.set_offset_expand(mode=inst.Mode.x, offset=0, expand="derp")


def test_start_scan():
    with expected_protocol(ik.srs.SRS830, ["STRD"], []) as inst:
        inst.start_scan()


def test_pause():
    with expected_protocol(ik.srs.SRS830, ["PAUS"], []) as inst:
        inst.pause()


def test_data_snap():
    with expected_protocol(ik.srs.SRS830, ["SNAP? 1,2"], ["1.234,9.876"]) as inst:
        data = inst.data_snap(mode1=inst.Mode.x, mode2=inst.Mode.y)
        expected = [1.234, 9.876]
        iterable_eq(data, expected)


def test_data_snap_mode_as_str():
    with expected_protocol(ik.srs.SRS830, ["SNAP? 1,2"], ["1.234,9.876"]) as inst:
        data = inst.data_snap(mode1="x", mode2="y")
        expected = [1.234, 9.876]
        iterable_eq(data, expected)


def test_data_snap_invalid_snap_mode1():
    with pytest.raises(ValueError), expected_protocol(ik.srs.SRS830, [], []) as inst:
        _ = inst.data_snap(mode1=inst.Mode.xnoise, mode2=inst.Mode.y)


def test_data_snap_invalid_snap_mode2():
    with pytest.raises(ValueError), expected_protocol(ik.srs.SRS830, [], []) as inst:
        _ = inst.data_snap(mode1=inst.Mode.x, mode2=inst.Mode.ynoise)


def test_data_snap_identical_modes():
    with pytest.raises(ValueError), expected_protocol(ik.srs.SRS830, [], []) as inst:
        _ = inst.data_snap(mode1=inst.Mode.x, mode2=inst.Mode.x)


def test_read_data_buffer():
    with expected_protocol(
        ik.srs.SRS830, ["SPTS?", "TRCA?1,0,2"], ["2", "1.234,9.876"]
    ) as inst:
        data = inst.read_data_buffer(channel=inst.Mode.ch1)
        expected = (1.234, 9.876)
        if numpy:
            expected = numpy.array(expected)
        iterable_eq(data, expected)


def test_read_data_buffer_mode_as_str():
    with expected_protocol(
        ik.srs.SRS830, ["SPTS?", "TRCA?1,0,2"], ["2", "1.234,9.876"]
    ) as inst:
        data = inst.read_data_buffer(channel="ch1")
        expected = (1.234, 9.876)
        if numpy:
            expected = numpy.array(expected)
        iterable_eq(data, expected)


def test_read_data_buffer_invalid_mode():
    with pytest.raises(ValueError), expected_protocol(ik.srs.SRS830, [], []) as inst:
        _ = inst.read_data_buffer(channel=inst.Mode.x)


def test_clear_data_buffer():
    with expected_protocol(ik.srs.SRS830, ["REST"], []) as inst:
        inst.clear_data_buffer()


def test_set_channel_display():
    with expected_protocol(ik.srs.SRS830, ["DDEF 1,0,0"], []) as inst:
        inst.set_channel_display(
            channel=inst.Mode.ch1, display=inst.Mode.x, ratio=inst.Mode.none
        )


def test_set_channel_display_params_as_str():
    with expected_protocol(ik.srs.SRS830, ["DDEF 1,0,0"], []) as inst:
        inst.set_channel_display(channel="ch1", display="x", ratio="none")


def test_set_channel_display_invalid_channel():
    with pytest.raises(ValueError), expected_protocol(ik.srs.SRS830, [], []) as inst:
        inst.set_channel_display(
            channel=inst.Mode.x, display=inst.Mode.x, ratio=inst.Mode.none
        )


def test_set_channel_display_invalid_display():
    with pytest.raises(ValueError), expected_protocol(ik.srs.SRS830, [], []) as inst:
        inst.set_channel_display(
            channel=inst.Mode.ch1,
            display=inst.Mode.y,  # y is only valid for ch2, not ch1!
            ratio=inst.Mode.none,
        )


def test_set_channel_display_invalid_ratio():
    with pytest.raises(ValueError), expected_protocol(ik.srs.SRS830, [], []) as inst:
        inst.set_channel_display(
            channel=inst.Mode.ch1, display=inst.Mode.x, ratio=inst.Mode.xnoise
        )<|MERGE_RESOLUTION|>--- conflicted
+++ resolved
@@ -17,10 +17,6 @@
     GPIBCommunicator,
     LoopbackCommunicator,
     SerialCommunicator,
-<<<<<<< HEAD
-    USBCommunicator,
-=======
->>>>>>> ef934667
 )
 from instruments.optional_dep_finder import numpy
 from instruments.tests import (
