--- conflicted
+++ resolved
@@ -6,21 +6,16 @@
 
 # IMPORTS #####################################################################
 
-
-import time
-
-from instruments.units import ureg as u
+from __future__ import absolute_import
+from __future__ import division
 
 import time
 
 from instruments.thorlabs import _packets
 from instruments.abstract_instruments.instrument import Instrument
 from instruments.util_fns import assume_units
-<<<<<<< HEAD
-=======
 
 from quantities import second
->>>>>>> 215d29a3
 
 # CLASSES #####################################################################
 
@@ -34,7 +29,7 @@
 
     def __init__(self, filelike):
         super(ThorLabsInstrument, self).__init__(filelike)
-        self.terminator = ""
+        self.terminator = ''
 
     def sendpacket(self, packet):
         """
@@ -79,13 +74,8 @@
         """
         t_start = time.time()
 
-<<<<<<< HEAD
-        if timeout is not None:
-            timeout = assume_units(timeout, u.second).to('second').magnitude
-=======
         if timeout:
             timeout = assume_units(timeout, second).rescale('second').magnitude
->>>>>>> 215d29a3
 
         while True:
             self._file.write_raw(packet.pack())
