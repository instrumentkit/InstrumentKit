#!/usr/bin/env python
# -*- coding: utf-8 -*-
"""
Provides support for the Agilent 33220a function generator.
"""

# IMPORTS #####################################################################

from enum import Enum


from instruments.generic_scpi import SCPIFunctionGenerator
from instruments.units import ureg as u
from instruments.util_fns import (
    enum_property, int_property, bool_property, assume_units
)


# CLASSES #####################################################################

class Agilent33220a(SCPIFunctionGenerator):

    """
    The `Agilent/Keysight 33220a`_ is a 20MHz function/arbitrary waveform
    generator. This model has been replaced by the Keysight 33500 series
    waveform generators. This class may or may not work with these newer
    models.

    Example usage:

    >>> import instruments as ik
    >>> import instruments.units as u
    >>> inst = ik.agilent.Agilent33220a.open_gpibusb('/dev/ttyUSB0', 1)
    >>> inst.function = inst.Function.sinusoid
    >>> inst.frequency = 1 * u.kHz
    >>> inst.output = True

    .. _Agilent/Keysight 33220a: http://www.keysight.com/en/pd-127539-pn-33220A

    """

    # ENUMS #

    class Function(Enum):

        """
        Enum containing valid functions for the Agilent/Keysight 33220a
        """
        sinusoid = "SIN"
        square = "SQU"
        ramp = "RAMP"
        pulse = "PULS"
        noise = "NOIS"
        dc = "DC"
        user = "USER"

    class LoadResistance(Enum):

        """
        Enum containing valid load resistance for the Agilent/Keysight 33220a
        """
        minimum = "MIN"
        maximum = "MAX"
        high_impedance = "INF"

    class OutputPolarity(Enum):

        """
        Enum containg valid output polarity modes for the
        Agilent/Keysight 33220a
        """
        normal = "NORM"
        inverted = "INV"

    # PROPERTIES #

    function = enum_property(
        command="FUNC",
        enum=Function,
        doc="""
        Gets/sets the output function of the function generator

        :type: `Agilent33220a.Function`
        """,
        set_fmt="{}:{}"
    )

    duty_cycle = int_property(
        command="FUNC:SQU:DCYC",
        doc="""
        Gets/sets the duty cycle of a square wave.

        Duty cycle represents the amount of time that the square wave is at a
        high level.

        :type: `int`
        """,
        valid_set=range(101)
    )

    ramp_symmetry = int_property(
        command="FUNC:RAMP:SYMM",
        doc="""
        Gets/sets the ramp symmetry for ramp waves.

        Symmetry represents the amount of time per cycle that the ramp wave is
        rising (unless polarity is inverted).

        :type: `int`
        """,
        valid_set=range(101)
    )

    output = bool_property(
        command="OUTP",
        inst_true="ON",
        inst_false="OFF",
        doc="""
        Gets/sets the output enable status of the front panel output connector.

        The value `True` corresponds to the output being on, while `False` is
        the output being off.

        :type: `bool`
        """
    )

    output_sync = bool_property(
        command="OUTP:SYNC",
        inst_true="ON",
        inst_false="OFF",
        doc="""
        Gets/sets the enabled status of the front panel sync connector.

        :type: `bool`
        """
    )

    output_polarity = enum_property(
        command="OUTP:POL",
        enum=OutputPolarity,
        doc="""
        Gets/sets the polarity of the waveform relative to the offset voltage.

        :type: `~Agilent33220a.OutputPolarity`
        """
    )

    @property
    def load_resistance(self):
        """
        Gets/sets the desired output termination load (ie, the impedance of the
        load attached to the front panel output connector).

        The instrument has a fixed series output impedance of 50ohms. This
        function allows the instrument to compensate of the voltage divider
        and accurately report the voltage across the attached load.

        :units: As specified (if a `~pint.Quantity`) or assumed
            to be of units :math:`\\Omega` (ohm).
        :type: `~pint.Quantity` or `Agilent33220a.LoadResistance`
        """
        value = self.query("OUTP:LOAD?")
        try:
            return int(value) * u.ohm
        except ValueError:
            return self.LoadResistance(value.strip())

    @load_resistance.setter
    def load_resistance(self, newval):
        if isinstance(newval, self.LoadResistance):
            newval = newval.value
        else:
<<<<<<< HEAD
            newval = assume_units(newval, u.ohm).to(u.ohm).magnitude
=======
            newval = assume_units(newval, pq.ohm).rescale(pq.ohm).magnitude
>>>>>>> 215d29a3
            if (newval < 0) or (newval > 10000):
                raise ValueError(
                    "Load resistance must be between 0 and 10,000")
        self.sendcmd("OUTP:LOAD {}".format(newval))

    @property
    def phase(self):
        raise NotImplementedError

    @phase.setter
    def phase(self, newval):
        raise NotImplementedError<|MERGE_RESOLUTION|>--- conflicted
+++ resolved
@@ -6,11 +6,15 @@
 
 # IMPORTS #####################################################################
 
+from __future__ import absolute_import
+from __future__ import division
+from builtins import range
+
 from enum import Enum
 
+import quantities as pq
 
 from instruments.generic_scpi import SCPIFunctionGenerator
-from instruments.units import ureg as u
 from instruments.util_fns import (
     enum_property, int_property, bool_property, assume_units
 )
@@ -29,10 +33,10 @@
     Example usage:
 
     >>> import instruments as ik
-    >>> import instruments.units as u
+    >>> import quantities as pq
     >>> inst = ik.agilent.Agilent33220a.open_gpibusb('/dev/ttyUSB0', 1)
     >>> inst.function = inst.Function.sinusoid
-    >>> inst.frequency = 1 * u.kHz
+    >>> inst.frequency = 1 * pq.kHz
     >>> inst.output = True
 
     .. _Agilent/Keysight 33220a: http://www.keysight.com/en/pd-127539-pn-33220A
@@ -156,13 +160,13 @@
         function allows the instrument to compensate of the voltage divider
         and accurately report the voltage across the attached load.
 
-        :units: As specified (if a `~pint.Quantity`) or assumed
+        :units: As specified (if a `~quantities.quantity.Quantity`) or assumed
             to be of units :math:`\\Omega` (ohm).
-        :type: `~pint.Quantity` or `Agilent33220a.LoadResistance`
+        :type: `~quantities.quantity.Quantity` or `Agilent33220a.LoadResistance`
         """
         value = self.query("OUTP:LOAD?")
         try:
-            return int(value) * u.ohm
+            return int(value) * pq.ohm
         except ValueError:
             return self.LoadResistance(value.strip())
 
@@ -171,11 +175,7 @@
         if isinstance(newval, self.LoadResistance):
             newval = newval.value
         else:
-<<<<<<< HEAD
-            newval = assume_units(newval, u.ohm).to(u.ohm).magnitude
-=======
             newval = assume_units(newval, pq.ohm).rescale(pq.ohm).magnitude
->>>>>>> 215d29a3
             if (newval < 0) or (newval > 10000):
                 raise ValueError(
                     "Load resistance must be between 0 and 10,000")
