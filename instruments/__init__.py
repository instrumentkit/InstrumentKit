#!/usr/bin/env python
# -*- coding: utf-8 -*-
"""
Defines globally-available subpackages and symbols for the instruments package.
"""

# IMPORTS ####################################################################

__all__ = ["units"]


from . import abstract_instruments
from .abstract_instruments import Instrument

from . import agilent
from . import generic_scpi
from . import fluke
<<<<<<< HEAD
=======
from . import gentec_eo
>>>>>>> 6d216bd7
from . import glassman
from . import holzworth
from . import hp
from . import keithley
from . import lakeshore
from . import minghe
from . import newport
from . import oxford
from . import phasematrix
from . import picowatt
from . import qubitekk
from . import rigol
from . import srs
from . import tektronix
from . import teledyne
from . import thorlabs
from . import toptica
from . import yokogawa

from .config import load_instruments
from .units import ureg as units

# VERSION METADATA ###########################################################
# In keeping with PEP-396, we define a version number of the form
# {major}.{minor}[.{postrelease}]{prerelease-tag}

__version__ = "0.6.0"

__title__ = "instrumentkit"
__description__ = "Test and measurement communication library"
__uri__ = "https://instrumentkit.readthedocs.org/"

__author__ = "Steven Casagrande"
__email__ = "scasagrande@galvant.ca"

__license__ = "AGPLv3"
__copyright__ = "Copyright (c) 2012-2020 Steven Casagrande"<|MERGE_RESOLUTION|>--- conflicted
+++ resolved
@@ -15,10 +15,7 @@
 from . import agilent
 from . import generic_scpi
 from . import fluke
-<<<<<<< HEAD
-=======
 from . import gentec_eo
->>>>>>> 6d216bd7
 from . import glassman
 from . import holzworth
 from . import hp
