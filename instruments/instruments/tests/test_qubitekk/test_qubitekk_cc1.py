--- conflicted
+++ resolved
@@ -128,13 +128,8 @@
             ":DWEL 2"
         ],
         [
-<<<<<<< HEAD
-            "v2.01",
-            "8",
-=======
+            "Firmware v2.001",
             "8000",
-            "Firmware v2.001"
->>>>>>> 73f3b065
             ""
         ],
         sep="\n"
@@ -198,13 +193,8 @@
 
         ],
         [
-<<<<<<< HEAD
-            "v2.10",
+            "Firmware v2.010",
             "ON",
-=======
-            "ON",
-            "Firmware v2.010",
->>>>>>> 73f3b065
             "",
             ""
         ],
@@ -225,13 +215,8 @@
 
         ],
         [
-<<<<<<< HEAD
-            "v2.001",
+            "Firmware v2.001",
             "1",
-=======
-            "1",
-            "Firmware v2.001",
->>>>>>> 73f3b065
             "",
             ""
         ],
@@ -315,39 +300,33 @@
         ],
         sep="\n"
     ) as cc:
-<<<<<<< HEAD
+        assert cc.trigger_mode is cc.TriggerMode.start_stop
+        cc.trigger_mode = cc.TriggerMode.continuous
+        cc.trigger_mode = cc.TriggerMode.start_stop
+
+
+def test_cc1_trigger_mode_old_firmware():  # pylint: disable=redefined-variable-type
+    with expected_protocol(
+        ik.qubitekk.CC1,
+        [
+            "FIRM?",
+            "TRIG?",
+            ":TRIG 0",
+            ":TRIG 1"
+        ],
+        [
+            "v2.001",
+            "1",
+            "",
+            ""
+        ],
+        sep="\n"
+    ) as cc:
         assert cc.trigger == cc.TriggerMode.start_stop
         cc.trigger = cc.TriggerMode.continuous
         cc.trigger = cc.TriggerMode.start_stop
 
 
-def test_cc1_trigger_old_firmware():  # pylint: disable=redefined-variable-type
-    with expected_protocol(
-        ik.qubitekk.CC1,
-        [
-            "FIRM?",
-            "TRIG?",
-            ":TRIG 0",
-            ":TRIG 1"
-        ],
-        [
-            "v2.001",
-            "1",
-            "",
-            ""
-        ],
-        sep="\n"
-    ) as cc:
-        assert cc.trigger == cc.TriggerMode.start_stop
-        cc.trigger = cc.TriggerMode.continuous
-        cc.trigger = cc.TriggerMode.start_stop
-=======
-        assert cc.trigger_mode is cc.TriggerMode.start_stop
-        cc.trigger_mode = cc.TriggerMode.continuous
-        cc.trigger_mode = cc.TriggerMode.start_stop
->>>>>>> 73f3b065
-
-
 @raises(ValueError)
 def test_cc1_trigger_mode_error():
     with expected_protocol(
