#!/usr/bin/python
# -*- coding: utf-8 -*-
#
# instrument.py: Provides base class for all instruments.
#
# © 2013-2016 Steven Casagrande (scasagrande@galvant.ca).
#
# This file is a part of the InstrumentKit project.
# Licensed under the AGPL version 3.
#
# This program is free software: you can redistribute it and/or modify
# it under the terms of the GNU Affero General Public License as published by
# the Free Software Foundation, either version 3 of the License, or
# (at your option) any later version.
#
# This program is distributed in the hope that it will be useful,
# but WITHOUT ANY WARRANTY; without even the implied warranty of
# MERCHANTABILITY or FITNESS FOR A PARTICULAR PURPOSE. See the
# GNU Affero General Public License for more details.
#
# You should have received a copy of the GNU Affero General Public License
# along with this program. If not, see <http://www.gnu.org/licenses/>.
#
#

# IMPORTS #####################################################################

import socket
import urlparse

from instruments.abstract_instruments.comm import (
    SocketCommunicator,
    USBCommunicator,
    VisaCommunicator,
    FileCommunicator,
    LoopbackCommunicator,
    GPIBCommunicator,
    AbstractCommunicator,
    USBTMCCommunicator,
    serial_manager
)
from instruments.errors import AcknowledgementError, PromptError

import os

try:
    import usb
    import usb.core
    import usb.util
except ImportError:
    usb = None

try:
    WindowsError
except NameError:
    WindowsError = None
try:
    import visa
except (ImportError, WindowsError, OSError):
    visa = None

import numpy as np

import collections

# CONSTANTS ###################################################################

_DEFAULT_FORMATS = collections.defaultdict(lambda: '>b')
_DEFAULT_FORMATS.update({
    1: '>b',
    2: '>h',
    4: '>i'
})

# CLASSES #####################################################################


class Instrument(object):

<<<<<<< HEAD
    # Set a default terminator.
    # This can and should be overriden in subclasses for instruments
    # that use different terminators.
    _terminator = "\n"

    # some instruments issue prompt characters to indicate that it is ready for input. This must be eliminated from
    # the response
    _prompt = ""

    # Certain instruments (such as those produced by Thorlabs) echo the command back before producing the response.
    # this boolean handles that change.
    _echo = False

=======
>>>>>>> cf32bba9
    def __init__(self, filelike):
        # Check to make sure filelike is a subclass of AbstractCommunicator
        if isinstance(filelike, AbstractCommunicator):
            self._file = filelike
        else:
            raise TypeError('Instrument must be initialized with a filelike '
                            'object that is a subclass of '
                            'AbstractCommunicator.')
        self._prompt = None
        self._terminator = "\n"

    # COMMAND-HANDLING METHODS #

    def _ack_expected(self, msg=""):
        return None

    def sendcmd(self, cmd):
        """
        Sends a command without waiting for a response.

        :param str cmd: String containing the command to
            be sent.
        """
        self._file.sendcmd(str(cmd))
        ack_expected = self._ack_expected(cmd)
        if ack_expected is not None:
            ack = self.read()
            if ack != ack_expected:
                raise AcknowledgementError(
                        "Incorrect ACK message received: got {} "
                        "expected {}".format(ack, ack_expected)
                )
        if self.prompt is not None:
            prompt = self.read()
            if prompt != self.prompt:
                raise PromptError(
                        "Incorrect prompt message received: got {} "
                        "expected {}".format(prompt, self.prompt)
                )

    def query(self, cmd, size=-1):
        """
        Executes the given query.

        :param str cmd: String containing the query to
            execute.
        :param int size: Number of bytes to be read. Default is read until
            termination character is found.
        :return: The result of the query as returned by the
            connected instrument.
        :rtype: `str`
        """
<<<<<<< HEAD
        if not self._echo:
            return self._file.query(cmd, size).replace(self.prompt, "")
        else:
            response = self._file.query(cmd, size)
            response = self.readline().replace(self.prompt, "").replace(cmd, "").replace(self.terminator, "")
            return response
=======
        ack_expected = self._ack_expected(cmd)
        if ack_expected is not None:
            ack = self._file.query(cmd)
            if ack != ack_expected:
                raise AcknowledgementError(
                        "Incorrect ACK message received: got {} "
                        "expected {}".format(ack, ack_expected)
                )
            value = self.read(size)
        else:
            value = self._file.query(cmd, size)
        if self.prompt is not None:
            prompt = self.read()
            if prompt is not self.prompt:
                raise PromptError(
                        "Incorrect prompt message received: got {} "
                        "expected {}".format(prompt, self.prompt)
                )
        return value
>>>>>>> cf32bba9

    def read(self, size=-1):
        """
        Read the last line.

        :param int size: Number of bytes to be read. Default is read until
            termination character is found.
        :return: The result of the read as returned by the
            connected instrument.
        :rtype: `str`
        """
        return self._file.read(size)

    def readline(self):
        """
        Read a full line
<<<<<<< HEAD
=======

>>>>>>> cf32bba9
        :return: the read line
        :rtype: `str`
        """
        return self._file.readline()
<<<<<<< HEAD
        
    ## PROPERTIES ##
    
=======

    # PROPERTIES #

>>>>>>> cf32bba9
    @property
    def timeout(self):
        """
        Gets/sets the communication timeout for this instrument. Note that
        setting this value after opening the connection is not supported for
        all connection types.

        :type: `int`
        """
        return self._file.timeout

    @timeout.setter
    def timeout(self, newval):
        self._file.timeout = newval

    @property
    def address(self):
        """
        Gets/sets the target communication of the instrument.

        This is useful for situations when running straight from a Python shell
        and your instrument has enumerated with a different address. An example
        when this can happen is if you are using a USB to Serial adapter and
        you disconnect/reconnect it.

        :type: `int` for GPIB address, `str` for other
        """
        return self._file.address

    @address.setter
    def address(self, newval):
        self._file.address = newval

    @property
    def terminator(self):
        """
        Gets/sets the terminator used for communication.

        For communication options where this is applicable, the value
        corresponds to the ASCII character used for termination in decimal
        format. Example: 10 sets the character to NEWLINE.

        :type: `int`, or `str` for GPIB adapters.
        """
        return self._file.terminator

    @terminator.setter
    def terminator(self, newval):
        self._file.terminator = newval

    @property
    def prompt(self):
<<<<<<< HEAD
        '''
        Gets/sets the prompt used for communication.

        For communication options where this is applicable, the value
        corresponds to the character used for prompt

        :type: `int`, or `str` for GPIB adapters.
        '''
        if not hasattr(self._file, 'prompt'):
            self._file.prompt = self._prompt
        return self._file.prompt

    @prompt.setter
    def prompt(self, newval):
        self._file.prompt = newval

    @property
    def echo(self):
        '''
        Gets/sets the echo setting
        :type: `bool`
        '''

        return self._echo

    @echo.setter
    def echo(self, newval):
        self._echo = newval

    ## BASIC I/O METHODS ##
    
=======
        """
        Gets/sets the prompt used for communication.

        The prompt refers to a character that is sent back from the instrument
        after it has finished processing your last command. Typically this is
        used to indicate to an end-user that the device is ready for input when
        connected to a serial-terminal interface.

        In IK, the prompt is specified that that it (and its associated
        termination character) are read in. The value read in from the device
        is also checked against the stored prompt value to make sure that
        everything is still in sync.

        :type: `str`
        """
        return self._prompt

    @prompt.setter
    def prompt(self, newval):
        self._prompt = newval

    # BASIC I/O METHODS #

>>>>>>> cf32bba9
    def write(self, msg):
        """
        Write data string to the connected instrument. This will call
        the write method for the attached filelike object. This will typically
        bypass attaching any termination characters or other communication
        channel related work.

        .. seealso:: `Instrument.sendcmd` if you wish to send a string to the
        instrument, while still having InstrumentKit handle termination
        characters and other communication channel related work.

        :param str msg: String that will be written to the filelike object
            (`Instrument._file`) attached to this instrument.
        """
        self._file.write(msg)

    def binblockread(self, data_width, fmt=None):
        """"
        Read a binary data block from attached instrument.
        This requires that the instrument respond in a particular manner
        as EOL terminators naturally can not be used in binary transfers.

        The format is as follows:
        #{number of following digits:1-9}{num of bytes to be read}{data bytes}

        :param int data_width: Specify the number of bytes wide each data
            point is. One of [1,2,4].

        :param str fmt: Format string as specified by the :mod:`struct` module,
            or `None` to choose a format automatically based on the data
            width. Typically you can just specify `data_width` and leave this
            default.
        """
        # This needs to be a # symbol for valid binary block
        symbol = self._file.read(1)
        if symbol != '#':  # Check to make sure block is valid
            raise IOError('Not a valid binary block start. Binary blocks '
                          'require the first character to be #.')
        else:
            # Read in the num of digits for next part
            digits = int(self._file.read(1))

            # Read in the num of bytes to be read
            num_of_bytes = int(self._file.read(digits))

            # Make or use the required format string.
            if fmt is None:
                fmt = _DEFAULT_FORMATS[data_width]

            # Read in the data bytes, and pass them to numpy using the specified
            # data type (format).
            return np.frombuffer(self._file.read(num_of_bytes), dtype=fmt)

    # CLASS METHODS #

    URI_SCHEMES = ['serial', 'tcpip', 'gpib+usb',
                   'gpib+serial', 'visa', 'file', 'usbtmc']

    @classmethod
    def open_from_uri(cls, uri):
        """
        Given an instrument URI, opens the instrument named by that URI.
        Instrument URIs are formatted with a scheme, such as ``serial://``,
        followed by a location that is interpreted differently for each
        scheme. The following examples URIs demonstrate the currently supported
        schemes and location formats::

            serial://COM3
            serial:///dev/ttyACM0
            tcpip://192.168.0.10:4100
            gpib+usb://COM3/15
            gpib+serial://COM3/15
            gpib+serial:///dev/ttyACM0/15 # Currently non-functional.
            visa://USB::0x0699::0x0401::C0000001::0::INSTR
            usbtmc://USB::0x0699::0x0401::C0000001::0::INSTR

        For the ``serial`` URI scheme, baud rates may be explicitly specified
        using the query parameter ``baud=``, as in the example
        ``serial://COM9?baud=115200``. If not specified, the baud rate
        is assumed to be 115200.

        :param str uri: URI for the instrument to be loaded.
        :rtype: `Instrument`

        .. seealso::
            `PySerial`_ documentation for serial port URI format

        .. _PySerial: http://pyserial.sourceforge.net/
        """
        # Make sure that urlparse knows that we want query strings.
        for scheme in cls.URI_SCHEMES:
            if scheme not in urlparse.uses_query:
                urlparse.uses_query.append(scheme)

        # Break apart the URI using urlparse. This returns a named tuple whose
        # parts describe the incoming URI.
        parsed_uri = urlparse.urlparse(uri)

        # We always want the query string to provide keyword args to the
        # class method.
        # FIXME: This currently won't work, as everything is strings,
        #        but the other class methods expect ints or floats, depending.
        kwargs = urlparse.parse_qs(parsed_uri.query)
        if parsed_uri.scheme == "serial":
            # Ex: serial:///dev/ttyACM0
            # We want to pass just the netloc and the path to PySerial,
            # sending the query string as kwargs. Thus, we should make the
            # device name here.
            dev_name = parsed_uri.netloc
            if parsed_uri.path:
                dev_name = os.path.join(dev_name, parsed_uri.path)

            # We should handle the baud rate separately, however, to ensure
            # that the default is set correctly and that the type is `int`,
            # as expected.
            if "baud" in kwargs:
                kwargs['baud'] = int(kwargs['baud'][0])
            else:
                kwargs['baud'] = 115200

            return cls.open_serial(
                dev_name,
                **kwargs)
        elif parsed_uri.scheme == "tcpip":
            # Ex: tcpip://192.168.0.10:4100
            host, port = parsed_uri.netloc.split(":")
            port = int(port)
            return cls.open_tcpip(host, port, **kwargs)
        elif parsed_uri.scheme == "gpib+usb" \
                or parsed_uri.scheme == "gpib+serial":
            # Ex: gpib+usb://COM3/15
            #     scheme="gpib+usb", netloc="COM3", path="/15"
            # Make a new device path by joining the netloc (if any)
            # with all but the last segment of the path.
            uri_head, uri_tail = os.path.split(parsed_uri.path)
            dev_path = os.path.join(parsed_uri.netloc, uri_head)
            return cls.open_gpibusb(
                dev_path,
                int(uri_tail),
                **kwargs)
        elif parsed_uri.scheme == "visa":
            # Ex: visa://USB::{VID}::{PID}::{SERIAL}::0::INSTR
            #     where {VID}, {PID} and {SERIAL} are to be replaced with
            #     the vendor ID, product ID and serial number of the USB-VISA
            #     device.
            return cls.open_visa(parsed_uri.netloc, **kwargs)
        elif parsed_uri.scheme == "usbtmc":
            # TODO: check for other kinds of usbtmc URLs.
            # Ex: usbtmc can take URIs exactly like visa://.
            return cls.open_visa(parsed_uri.netloc, **kwargs)
        elif parsed_uri.scheme == 'file':
            return cls.open_file(os.path.join(
                parsed_uri.netloc,
                parsed_uri.path
            ), **kwargs)
        else:
            raise NotImplementedError("Invalid scheme or not yet "
                                      "implemented.")

    @classmethod
    def open_tcpip(cls, host, port):
        """
        Opens an instrument, connecting via TCP/IP to a given host and TCP port.

        :param str host: Name or IP address of the instrument.
        :param int port: TCP port on which the insturment is listening.

        :rtype: `Instrument`
        :return: Object representing the connected instrument.

        .. seealso::
            `~socket.socket.connect` for description of `host` and `port`
            parameters in the TCP/IP address family.
        """
        conn = socket.socket()
        conn.connect((host, port))
        return cls(SocketCommunicator(conn))

    @classmethod
    def open_serial(cls, port, baud, timeout=3, write_timeout=3):
        """
        Opens an instrument, connecting via a physical or emulated serial port.
        Note that many instruments which connect via USB are exposed to the
        operating system as serial ports, so this method will very commonly
        be used for connecting instruments via USB.

        :param str port: Name of the the port or device file to open a
            connection on. For example, ``"COM10"`` on Windows or
            ``"/dev/ttyUSB0"`` on Linux.
        :param int baud: The baud rate at which instrument communicates.
        :param float timeout: Number of seconds to wait when reading from the
            instrument before timing out.
        :param float write_timeout: Number of seconds to wait when writing to the
            instrument before timing out.

        :rtype: `Instrument`
        :return: Object representing the connected instrument.

        .. seealso::
            `~serial.Serial` for description of `port`, baud rates and timeouts.
        """
        ser = serial_manager.new_serial_connection(
            port,
            baud=baud,
            timeout=timeout,
            write_timeout=write_timeout
        )
        return cls(ser)

    @classmethod
    def open_gpibusb(cls, port, gpib_address, timeout=3, write_timeout=3):
        """
        Opens an instrument, connecting via a
        `Galvant Industries GPIB-USB adapter`_.

        :param str port: Name of the the port or device file to open a
            connection on. Note that because the GI GPIB-USB
            adapter identifies as a serial port to the operating system, this
            should be the name of a serial port.
        :param int gpib_address: Address on the connected GPIB bus assigned to
            the instrument.
        :param float timeout: Number of seconds to wait when reading from the
            instrument before timing out.
        :param float write_timeout: Number of seconds to wait when writing to the
            instrument before timing out.

        :rtype: `Instrument`
        :return: Object representing the connected instrument.

        .. seealso::
            `~serial.Serial` for description of `port` and timeouts.

        .. _Galvant Industries GPIB-USB adapter: galvant.ca/#!/store/gpibusb
        """
        ser = serial_manager.new_serial_connection(
            port,
            baud=460800,
            timeout=timeout,
            write_timeout=write_timeout
        )
        return cls(GPIBCommunicator(ser, gpib_address))

    @classmethod
    def open_gpibethernet(cls, host, port, gpib_address):
        conn = socket.socket()
        conn.connect((host, port))
        return cls(GPIBCommunicator(conn, gpib_address))

    @classmethod
    def open_visa(cls, resource_name):
        """
        Opens an instrument, connecting using the VISA library. Note that
        `PyVISA`_ and a VISA implementation must both be present and installed
        for this method to function.

        :param str resource_name: Name of a VISA resource representing the
            given instrument.

        :rtype: `Instrument`
        :return: Object representing the connected instrument.

        .. seealso::
            `National Instruments help page on VISA resource names
            <http://zone.ni.com/reference/en-XX/help/371361J-01/lvinstio/visa_resource_name_generic/>`_.

        .. _PyVISA: http://pyvisa.sourceforge.net/
        """
        if visa is None:
            raise ImportError("PyVISA is required for loading VISA "
                              "instruments.")
        if int(visa.__version__.replace('.', '')) >= 160:
            ins = visa.ResourceManager().open_resource(resource_name)
        else:
            ins = visa.instrument(resource_name)
        return cls(VisaCommunicator(ins))

    @classmethod
    def open_test(cls, stdin=None, stdout=None):
        return cls(LoopbackCommunicator(stdin, stdout))

    @classmethod
    def open_usbtmc(cls, *args, **kwargs):
        # TODO: docstring
        usbtmc_comm = USBTMCCommunicator(*args, **kwargs)
        return cls(usbtmc_comm)

    @classmethod
    def open_usb(cls, vid, pid):
        """
        Opens an instrument, connecting via a raw USB stream.

        .. note::
            Note that raw USB a very uncommon of connecting to instruments,
            even for those that are connected by USB. Most will identify as
            either serial ports (in which case,
            `~instruments.Instrument.open_serial` should be used), or as
            USB-TMC devices. On Linux, USB-TMC devices can be connected using
            `~instruments.Instrument.open_file`, provided that the ``usbtmc``
            kernel module is loaded. On Windows, some such devices can be opened
            using the VISA library and the `~instruments.Instrument.open_visa`
            method.

        :param str vid: Vendor ID of the USB device to open.
        :param int pid: Product ID of the USB device to open.

        :rtype: `Instrument`
        :return: Object representing the connected instrument.
        """
        if usb is None:
            raise ImportError("USB support not imported. Do you have PyUSB "
                              "version 1.0 or later?")

        dev = usb.core.find(idVendor=vid, idProduct=pid)
        if dev is None:
            raise IOError("No such device found.")

        # Use the default configuration offered by the device.
        dev.set_configuration()

        # Copied from the tutorial at:
        #     http://pyusb.sourceforge.net/docs/1.0/tutorial.html
        cfg = dev.get_active_configuration()
        interface_number = cfg[(0, 0)].bInterfaceNumber
        alternate_setting = usb.control.get_interface(dev, interface_number)
        intf = usb.util.find_descriptor(
            cfg, bInterfaceNumber=interface_number,
            bAlternateSetting=alternate_setting
        )

        ep = usb.util.find_descriptor(
            intf,
            custom_match=lambda e:
                usb.util.endpoint_direction(e.bEndpointAddress) ==
                usb.util.ENDPOINT_OUT
        )
        if ep is None:
            raise IOError("USB descriptor not found.")

        return cls(USBCommunicator(ep))

    @classmethod
    def open_file(cls, filename):
        """
        Given a file, treats that file as a character device file that can
        be read from and written to in order to communicate with the
        instrument. This may be the case, for instance, if the instrument
        is connected by the Linux ``usbtmc`` kernel driver.

        :param str filename: Name of the character device to open.

        :rtype: `Instrument`
        :return: Object representing the connected instrument.
        """
        return cls(FileCommunicator(filename))<|MERGE_RESOLUTION|>--- conflicted
+++ resolved
@@ -77,22 +77,6 @@
 
 class Instrument(object):
 
-<<<<<<< HEAD
-    # Set a default terminator.
-    # This can and should be overriden in subclasses for instruments
-    # that use different terminators.
-    _terminator = "\n"
-
-    # some instruments issue prompt characters to indicate that it is ready for input. This must be eliminated from
-    # the response
-    _prompt = ""
-
-    # Certain instruments (such as those produced by Thorlabs) echo the command back before producing the response.
-    # this boolean handles that change.
-    _echo = False
-
-=======
->>>>>>> cf32bba9
     def __init__(self, filelike):
         # Check to make sure filelike is a subclass of AbstractCommunicator
         if isinstance(filelike, AbstractCommunicator):
@@ -145,14 +129,6 @@
             connected instrument.
         :rtype: `str`
         """
-<<<<<<< HEAD
-        if not self._echo:
-            return self._file.query(cmd, size).replace(self.prompt, "")
-        else:
-            response = self._file.query(cmd, size)
-            response = self.readline().replace(self.prompt, "").replace(cmd, "").replace(self.terminator, "")
-            return response
-=======
         ack_expected = self._ack_expected(cmd)
         if ack_expected is not None:
             ack = self._file.query(cmd)
@@ -172,7 +148,6 @@
                         "expected {}".format(prompt, self.prompt)
                 )
         return value
->>>>>>> cf32bba9
 
     def read(self, size=-1):
         """
@@ -189,23 +164,14 @@
     def readline(self):
         """
         Read a full line
-<<<<<<< HEAD
-=======
-
->>>>>>> cf32bba9
+
         :return: the read line
         :rtype: `str`
         """
         return self._file.readline()
-<<<<<<< HEAD
-        
-    ## PROPERTIES ##
-    
-=======
 
     # PROPERTIES #
 
->>>>>>> cf32bba9
     @property
     def timeout(self):
         """
@@ -258,39 +224,6 @@
 
     @property
     def prompt(self):
-<<<<<<< HEAD
-        '''
-        Gets/sets the prompt used for communication.
-
-        For communication options where this is applicable, the value
-        corresponds to the character used for prompt
-
-        :type: `int`, or `str` for GPIB adapters.
-        '''
-        if not hasattr(self._file, 'prompt'):
-            self._file.prompt = self._prompt
-        return self._file.prompt
-
-    @prompt.setter
-    def prompt(self, newval):
-        self._file.prompt = newval
-
-    @property
-    def echo(self):
-        '''
-        Gets/sets the echo setting
-        :type: `bool`
-        '''
-
-        return self._echo
-
-    @echo.setter
-    def echo(self, newval):
-        self._echo = newval
-
-    ## BASIC I/O METHODS ##
-    
-=======
         """
         Gets/sets the prompt used for communication.
 
@@ -314,7 +247,6 @@
 
     # BASIC I/O METHODS #
 
->>>>>>> cf32bba9
     def write(self, msg):
         """
         Write data string to the connected instrument. This will call
