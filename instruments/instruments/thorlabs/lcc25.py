#!/usr/bin/python
# -*- coding: utf-8 -*-
#
# lcc25.py: class for the Thorlabs LCC25 Liquid Crystal Controller
#
# © 2014-2016 Steven Casagrande (scasagrande@galvant.ca).
#
# This file is a part of the InstrumentKit project.
# Licensed under the AGPL version 3.
#
# This program is free software: you can redistribute it and/or modify
# it under the terms of the GNU Affero General Public License as published by
# the Free Software Foundation, either version 3 of the License, or
# (at your option) any later version.
#
# This program is distributed in the hope that it will be useful,
# but WITHOUT ANY WARRANTY; without even the implied warranty of
# MERCHANTABILITY or FITNESS FOR A PARTICULAR PURPOSE. See the
# GNU Affero General Public License for more details.
#
# You should have received a copy of the GNU Affero General Public License
# along with this program. If not, see <http://www.gnu.org/licenses/>.
#
# LCC25 Class contributed by Catherine Holloway
#
"""
Provides the support for the Thorlabs LCC25 liquid crystal controller.

Class originally contributed by Catherine Holloway.
"""

# IMPORTS #####################################################################

from __future__ import absolute_import
from __future__ import division
from builtins import range

import quantities as pq
from flufl.enum import IntEnum

from instruments.thorlabs.thorlabs_utils import check_cmd

from instruments.abstract_instruments import Instrument
from instruments.util_fns import enum_property, bool_property, unitful_property

# CLASSES #####################################################################

<<<<<<< HEAD

def voltage_latch(newval):
    """
    The voltage limits for the LCC25 are between 0 and 25 V
    :param newval: the voltage to check
    :type newval: float
    :return:
    """
    if newval < 0:
        raise ValueError("Voltage is too low.")
    if newval > 25:
        raise ValueError("Voltage is too high")


def slot_latch(slot):
    """
    Makes sure that the slot is within the number of defined values
    :param slot: the slot number
    :type slot: int
    """
    if slot < 0:
        raise ValueError("Slot number is less than 0")
    if slot > 4:
        raise ValueError("Slot number is greater than 4")


def check_cmd(response):
    """
    Checks the for the two common Thorlabs error messages; CMD_NOT_DEFINED and CMD_ARG_INVALID
    :param response: the response from the device
    :return: 1 if not found, 0 otherwise
    :rtype: int
    """
    if response != "CMD_NOT_DEFINED" and response != "CMD_ARG_INVALID":
        return 1
    else:
        return 0


## CLASSES #####################################################################
=======
>>>>>>> cf32bba9

class LCC25(Instrument):

    """
    The LCC25 is a controller for the thorlabs liquid crystal modules.
    it can set two voltages and then oscillate between them at a specific
    repetition rate.

    The user manual can be found here:
    http://www.thorlabs.com/thorcat/18800/LCC25-Manual.pdf
    """

    def __init__(self, filelike):
        super(LCC25, self).__init__(filelike)
        self.terminator = "\r"
        self.prompt = ">"
<<<<<<< HEAD
        self.echo = True
        
    ## ENUMS ##
    
    class Mode(IntEnum):
=======

    def _ack_expected(self, msg=""):
        return msg

    # ENUMS #

    class Mode(IntEnum):

        """
        Enum containing valid output modes of the LCC25
        """
>>>>>>> cf32bba9
        normal = 0
        voltage1 = 1
        voltage2 = 2

    # PROPERTIES #

    @property
    def name(self):
        """
<<<<<<< HEAD
        gets the name and version number of the device
        """
        return self.query("*idn?")
=======
        Gets the name and version number of the device
>>>>>>> cf32bba9

        :rtype: `str`
        """
        return self.query("*idn?")

    frequency = unitful_property(
        "freq",
        pq.Hz,
        format_code="{:.1f}",
        set_fmt="{}={}",
        valid_range=(5, 150),
        doc="""
        Gets/sets the frequency at which the LCC oscillates between the
        two voltages.
<<<<<<< HEAD
        
        :units: As specified (if a `~quantities.Quantity`) or assumed to be
            of units Hertz.
        :rtype: `~quantities.Quantity`
        """
        response = self.query("freq?")
        return float(response)*pq.Hz

    @frequency.setter
    def frequency(self, newval):
        newval = assume_units(newval, pq.Hz).rescale(pq.Hz).magnitude
        if newval < 5:
            raise ValueError("Frequency is too low.")
        if newval > 150:
            raise ValueError("Frequency is too high")
        self.sendcmd("freq={}".format(newval))

    @property
    def mode(self):
        """
        Gets/sets the output mode of the LCC25
        
        :rtype: `LCC25.Mode`
        """
        response = self.query("mode?")
        return LCC25.Mode[int(response)]

    @mode.setter
    def mode(self, newval):
        if not hasattr(newval, 'enum'):
            raise TypeError("Mode setting must be a `LCC25.Mode` value, "
                "got {} instead.".format(type(newval)))
        if newval.enum is not LCC25.Mode:
            raise TypeError("Mode setting must be a `LCC25.Mode` value, "
                "got {} instead.".format(type(newval)))
        self.sendcmd("mode={}".format(newval.value))
=======

        :units: As specified (if a `~quantities.quantity.Quantity`) or assumed
            to be of units Hertz.
        :rtype: `~quantities.quantity.Quantity`
        """
    )

    mode = enum_property(
        "mode",
        Mode,
        input_decoration=int,
        set_fmt="{}={}",
        doc="""
        Gets/sets the output mode of the LCC25
>>>>>>> cf32bba9

        :rtype: `LCC25.Mode`
        """
    )

    enable = bool_property(
        "enable",
        "1",
        "0",
        set_fmt="{}={}",
        doc="""
        Gets/sets the output enable status.

        If output enable is on (`True`), there is a voltage on the output.
<<<<<<< HEAD
        
        :rtype: `bool`
        """
        response = self.query("enable?")
        return True if int(response) is 1 else False

    @enable.setter
    def enable(self, newval):
        if not isinstance(newval, bool):
            raise TypeError("LLC25 enable property must be specified with a "
                            "boolean.")
        self.sendcmd("enable={}".format(int(newval)))
    
    @property
    def extern(self):
=======

        :rtype: `bool`
>>>>>>> cf32bba9
        """
    )

    extern = bool_property(
        "extern",
        "1",
        "0",
        set_fmt="{}={}",
        doc="""
        Gets/sets the use of the external TTL modulation.

        Value is `True` for external TTL modulation and `False` for internal
        modulation.
<<<<<<< HEAD
        
        :rtype: `bool`
        """
        response = self.query("extern?")
        if not response is "CMD_NOT_DEFINED":
            return True if int(response) is 1 else False

    @extern.setter
    def extern(self, newval):
        if not isinstance(newval, bool):
            raise TypeError("LLC25 extern property must be specified with a "
                            "boolean.")
        self.sendcmd("extern={}".format(int(newval)))
=======
>>>>>>> cf32bba9

        :rtype: `bool`
        """
    )

    remote = bool_property(
        "remote",
        "1",
        "0",
        set_fmt="{}={}",
        doc="""
        Gets/sets front panel lockout status for remote instrument operation.

        Value is `False` for normal operation and `True` to lock out the front
        panel buttons.
<<<<<<< HEAD
        
        :rtype: `bool`
        """
        response = self.query("remote?")
        return True if int(response) is 1 else False

    @remote.setter
    def remote(self, newval):
        if not isinstance(newval, bool):
            raise TypeError("LLC25 remote property must be specified with a "
                            "boolean.")
        self.sendcmd("remote={}".format(int(newval)))
=======
>>>>>>> cf32bba9

        :rtype: `bool`
        """
    )

    voltage1 = unitful_property(
        "volt1",
        pq.V,
        format_code="{:.1f}",
        set_fmt="{}={}",
        valid_range=(0, 25),
        doc="""
        Gets/sets the voltage value for output 1.
<<<<<<< HEAD
        
        :units: As specified (if a `~quantities.Quantity`) or assumed to be
            of units Volts.
        :rtype: `~quantities.Quantity`
        """
        response = self.query("volt1?")
        return float(response)*pq.V

    @voltage1.setter
    def voltage1(self, newval):
        newval = assume_units(newval, pq.V).rescale(pq.V).magnitude
        voltage_latch(newval)
        self.sendcmd("volt1={}".format(newval))
=======
>>>>>>> cf32bba9

        :units: As specified (if a `~quantities.quantity.Quantity`) or
            assumed to be of units Volts.
        :rtype: `~quantities.quantity.Quantity`
        """
    )

    voltage2 = unitful_property(
        "volt2",
        pq.V,
        format_code="{:.1f}",
        set_fmt="{}={}",
        valid_range=(0, 25),
        doc="""
        Gets/sets the voltage value for output 2.
<<<<<<< HEAD
        
        :units: As specified (if a `~quantities.Quantity`) or assumed to be
            of units Volts.
        :rtype: `~quantities.Quantity`
        """
        response = self.query("volt2?")
        return float(response)*pq.V

    @voltage2.setter
    def voltage2(self, newval):
        newval = assume_units(newval, pq.V).rescale(pq.V).magnitude
        voltage_latch(newval)
        self.sendcmd("volt2={}".format(newval))
=======
>>>>>>> cf32bba9

        :units: As specified (if a `~quantities.quantity.Quantity`) or
            assumed to be of units Volts.
        :rtype: `~quantities.quantity.Quantity`
        """
    )

    min_voltage = unitful_property(
        "min",
        pq.V,
        format_code="{:.1f}",
        set_fmt="{}={}",
        valid_range=(0, 25),
        doc="""
        Gets/sets the minimum voltage value for the test mode.
<<<<<<< HEAD
        
        :units: As specified (if a `~quantities.Quantity`) or assumed to be
            of units Volts.
        :rtype: `~quantities.Quantity`
        """
        response = self.query("min?")
        return float(response)*pq.V

    @min_voltage.setter
    def min_voltage(self, newval):
        newval = assume_units(newval, pq.V).rescale(pq.V).magnitude
        self.sendcmd("min={}".format(newval))
=======
>>>>>>> cf32bba9

        :units: As specified (if a `~quantities.quantity.Quantity`) or assumed
            to be of units Volts.
        :rtype: `~quantities.quantity.Quantity`
        """
    )

    max_voltage = unitful_property(
        "max",
        pq.V,
        format_code="{:.1f}",
        set_fmt="{}={}",
        valid_range=(0, 25),
        doc="""
        Gets/sets the maximum voltage value for the test mode. If the maximum
        voltage is less than the minimum voltage, nothing happens.
<<<<<<< HEAD
        
        :units: As specified (if a `~quantities.Quantity`) or assumed to be
            of units Volts.
        :rtype: `~quantities.Quantity`
        
        """
        response = self.query("max?")
        return float(response)*pq.V

    @max_voltage.setter
    def max_voltage(self, newval):
        newval = assume_units(newval, pq.V).rescale(pq.V).magnitude
        voltage_latch(newval)
        self.sendcmd("max={}".format(newval))
=======
>>>>>>> cf32bba9

        :units: As specified (if a `~quantities.quantity.Quantity`) or assumed
            to be of units Volts.
        :rtype: `~quantities.quantity.Quantity`
        """
    )

    dwell = unitful_property(
        "dwell",
        units=pq.ms,
        format_code="{:n}",
        set_fmt="{}={}",
        valid_range=(0, None),
        doc="""
        Gets/sets the dwell time for voltages for the test mode.
<<<<<<< HEAD
        
        :units: As specified (if a `~quantities.Quantity`) or assumed to be
            of units milliseconds.
        :rtype: `~quantities.Quantity`
        """
        response = self.query("dwell?")
        return float(response)*pq.ms

    @dwell.setter
    def dwell(self, newval):
        newval = int(assume_units(newval, pq.ms).rescale(pq.ms).magnitude)
        if newval < 0:
            raise ValueError("Dwell time must be positive")
        self.sendcmd("dwell={}".format(newval))
=======
>>>>>>> cf32bba9

        :units: As specified (if a `~quantities.quantity.Quantity`) or assumed
            to be of units milliseconds.
        :rtype: `~quantities.quantity.Quantity`
        """
    )

    increment = unitful_property(
        "increment",
        units=pq.V,
        format_code="{:.1f}",
        set_fmt="{}={}",
        valid_range=(0, None),
        doc="""
        Gets/sets the voltage increment for voltages for the test mode.
<<<<<<< HEAD
        
        :units: As specified (if a `~quantities.Quantity`) or assumed to be
            of units Volts.
        :rtype: `~quantities.Quantity`
        """
        response = self.query("increment?")
        return float(response)*pq.V

    @increment.setter
    def increment(self, newval):
        newval = assume_units(newval, pq.V).rescale(pq.V).magnitude
        if newval < 0:
            raise ValueError("Increment voltage must be positive")
        self.sendcmd("increment={}".format(newval))

    ## METHODS ##
=======

        :units: As specified (if a `~quantities.quantity.Quantity`) or assumed
            to be of units Volts.
        :rtype: `~quantities.quantity.Quantity`
        """
    )

    # METHODS #

>>>>>>> cf32bba9
    def default(self):
        """
        Restores instrument to factory settings.

        Returns 1 if successful, 0 otherwise

        :rtype: `int`
        """
        response = self.query("default")
        return check_cmd(response)

    def save(self):
        """
        Stores the parameters in static memory

        Returns 1 if successful, zero otherwise.

        :rtype: `int`
        """
        response = self.query("save")
        return check_cmd(response)

    def set_settings(self, slot):
        """
        Saves the current settings to memory.

        Returns 1 if successful, zero otherwise.

        :param slot: Memory slot to use, valid range `[1,4]`
        :type slot: `int`
        :rtype: `int`
        """
<<<<<<< HEAD
        slot_latch(slot)
        response = self.query("set={}".format(slot))
        return check_cmd(response)

    def get_settings(self,slot):
=======
        if slot not in range(1, 5):
            raise ValueError("Cannot set memory out of `[1,4]` range")
        response = self.query("set={}".format(slot))
        return check_cmd(response)

    def get_settings(self, slot):
>>>>>>> cf32bba9
        """
        Gets the current settings to memory.

        Returns 1 if successful, zero otherwise.

        :param slot: Memory slot to use, valid range `[1,4]`
        :type slot: `int`
        :rtype: `int`
        """
<<<<<<< HEAD
        slot_latch(slot)
=======
        if slot not in range(1, 5):
            raise ValueError("Cannot set memory out of `[1,4]` range")
>>>>>>> cf32bba9
        response = self.query("get={}".format(slot))
        return check_cmd(response)

    def test_mode(self):
        """
        Puts the LCC in test mode - meaning it will increment the output
        voltage from the minimum value to the maximum value, in increments,
        waiting for the dwell time

        Returns 1 if successful, zero otherwise.

        :rtype: `int`
        """
        response = self.query("test")
        return check_cmd(response)<|MERGE_RESOLUTION|>--- conflicted
+++ resolved
@@ -45,49 +45,6 @@
 
 # CLASSES #####################################################################
 
-<<<<<<< HEAD
-
-def voltage_latch(newval):
-    """
-    The voltage limits for the LCC25 are between 0 and 25 V
-    :param newval: the voltage to check
-    :type newval: float
-    :return:
-    """
-    if newval < 0:
-        raise ValueError("Voltage is too low.")
-    if newval > 25:
-        raise ValueError("Voltage is too high")
-
-
-def slot_latch(slot):
-    """
-    Makes sure that the slot is within the number of defined values
-    :param slot: the slot number
-    :type slot: int
-    """
-    if slot < 0:
-        raise ValueError("Slot number is less than 0")
-    if slot > 4:
-        raise ValueError("Slot number is greater than 4")
-
-
-def check_cmd(response):
-    """
-    Checks the for the two common Thorlabs error messages; CMD_NOT_DEFINED and CMD_ARG_INVALID
-    :param response: the response from the device
-    :return: 1 if not found, 0 otherwise
-    :rtype: int
-    """
-    if response != "CMD_NOT_DEFINED" and response != "CMD_ARG_INVALID":
-        return 1
-    else:
-        return 0
-
-
-## CLASSES #####################################################################
-=======
->>>>>>> cf32bba9
 
 class LCC25(Instrument):
 
@@ -104,13 +61,6 @@
         super(LCC25, self).__init__(filelike)
         self.terminator = "\r"
         self.prompt = ">"
-<<<<<<< HEAD
-        self.echo = True
-        
-    ## ENUMS ##
-    
-    class Mode(IntEnum):
-=======
 
     def _ack_expected(self, msg=""):
         return msg
@@ -122,7 +72,6 @@
         """
         Enum containing valid output modes of the LCC25
         """
->>>>>>> cf32bba9
         normal = 0
         voltage1 = 1
         voltage2 = 2
@@ -132,13 +81,7 @@
     @property
     def name(self):
         """
-<<<<<<< HEAD
-        gets the name and version number of the device
-        """
-        return self.query("*idn?")
-=======
         Gets the name and version number of the device
->>>>>>> cf32bba9
 
         :rtype: `str`
         """
@@ -153,44 +96,6 @@
         doc="""
         Gets/sets the frequency at which the LCC oscillates between the
         two voltages.
-<<<<<<< HEAD
-        
-        :units: As specified (if a `~quantities.Quantity`) or assumed to be
-            of units Hertz.
-        :rtype: `~quantities.Quantity`
-        """
-        response = self.query("freq?")
-        return float(response)*pq.Hz
-
-    @frequency.setter
-    def frequency(self, newval):
-        newval = assume_units(newval, pq.Hz).rescale(pq.Hz).magnitude
-        if newval < 5:
-            raise ValueError("Frequency is too low.")
-        if newval > 150:
-            raise ValueError("Frequency is too high")
-        self.sendcmd("freq={}".format(newval))
-
-    @property
-    def mode(self):
-        """
-        Gets/sets the output mode of the LCC25
-        
-        :rtype: `LCC25.Mode`
-        """
-        response = self.query("mode?")
-        return LCC25.Mode[int(response)]
-
-    @mode.setter
-    def mode(self, newval):
-        if not hasattr(newval, 'enum'):
-            raise TypeError("Mode setting must be a `LCC25.Mode` value, "
-                "got {} instead.".format(type(newval)))
-        if newval.enum is not LCC25.Mode:
-            raise TypeError("Mode setting must be a `LCC25.Mode` value, "
-                "got {} instead.".format(type(newval)))
-        self.sendcmd("mode={}".format(newval.value))
-=======
 
         :units: As specified (if a `~quantities.quantity.Quantity`) or assumed
             to be of units Hertz.
@@ -205,7 +110,6 @@
         set_fmt="{}={}",
         doc="""
         Gets/sets the output mode of the LCC25
->>>>>>> cf32bba9
 
         :rtype: `LCC25.Mode`
         """
@@ -220,26 +124,8 @@
         Gets/sets the output enable status.
 
         If output enable is on (`True`), there is a voltage on the output.
-<<<<<<< HEAD
-        
+
         :rtype: `bool`
-        """
-        response = self.query("enable?")
-        return True if int(response) is 1 else False
-
-    @enable.setter
-    def enable(self, newval):
-        if not isinstance(newval, bool):
-            raise TypeError("LLC25 enable property must be specified with a "
-                            "boolean.")
-        self.sendcmd("enable={}".format(int(newval)))
-    
-    @property
-    def extern(self):
-=======
-
-        :rtype: `bool`
->>>>>>> cf32bba9
         """
     )
 
@@ -253,22 +139,6 @@
 
         Value is `True` for external TTL modulation and `False` for internal
         modulation.
-<<<<<<< HEAD
-        
-        :rtype: `bool`
-        """
-        response = self.query("extern?")
-        if not response is "CMD_NOT_DEFINED":
-            return True if int(response) is 1 else False
-
-    @extern.setter
-    def extern(self, newval):
-        if not isinstance(newval, bool):
-            raise TypeError("LLC25 extern property must be specified with a "
-                            "boolean.")
-        self.sendcmd("extern={}".format(int(newval)))
-=======
->>>>>>> cf32bba9
 
         :rtype: `bool`
         """
@@ -284,21 +154,6 @@
 
         Value is `False` for normal operation and `True` to lock out the front
         panel buttons.
-<<<<<<< HEAD
-        
-        :rtype: `bool`
-        """
-        response = self.query("remote?")
-        return True if int(response) is 1 else False
-
-    @remote.setter
-    def remote(self, newval):
-        if not isinstance(newval, bool):
-            raise TypeError("LLC25 remote property must be specified with a "
-                            "boolean.")
-        self.sendcmd("remote={}".format(int(newval)))
-=======
->>>>>>> cf32bba9
 
         :rtype: `bool`
         """
@@ -312,22 +167,6 @@
         valid_range=(0, 25),
         doc="""
         Gets/sets the voltage value for output 1.
-<<<<<<< HEAD
-        
-        :units: As specified (if a `~quantities.Quantity`) or assumed to be
-            of units Volts.
-        :rtype: `~quantities.Quantity`
-        """
-        response = self.query("volt1?")
-        return float(response)*pq.V
-
-    @voltage1.setter
-    def voltage1(self, newval):
-        newval = assume_units(newval, pq.V).rescale(pq.V).magnitude
-        voltage_latch(newval)
-        self.sendcmd("volt1={}".format(newval))
-=======
->>>>>>> cf32bba9
 
         :units: As specified (if a `~quantities.quantity.Quantity`) or
             assumed to be of units Volts.
@@ -343,22 +182,6 @@
         valid_range=(0, 25),
         doc="""
         Gets/sets the voltage value for output 2.
-<<<<<<< HEAD
-        
-        :units: As specified (if a `~quantities.Quantity`) or assumed to be
-            of units Volts.
-        :rtype: `~quantities.Quantity`
-        """
-        response = self.query("volt2?")
-        return float(response)*pq.V
-
-    @voltage2.setter
-    def voltage2(self, newval):
-        newval = assume_units(newval, pq.V).rescale(pq.V).magnitude
-        voltage_latch(newval)
-        self.sendcmd("volt2={}".format(newval))
-=======
->>>>>>> cf32bba9
 
         :units: As specified (if a `~quantities.quantity.Quantity`) or
             assumed to be of units Volts.
@@ -374,21 +197,6 @@
         valid_range=(0, 25),
         doc="""
         Gets/sets the minimum voltage value for the test mode.
-<<<<<<< HEAD
-        
-        :units: As specified (if a `~quantities.Quantity`) or assumed to be
-            of units Volts.
-        :rtype: `~quantities.Quantity`
-        """
-        response = self.query("min?")
-        return float(response)*pq.V
-
-    @min_voltage.setter
-    def min_voltage(self, newval):
-        newval = assume_units(newval, pq.V).rescale(pq.V).magnitude
-        self.sendcmd("min={}".format(newval))
-=======
->>>>>>> cf32bba9
 
         :units: As specified (if a `~quantities.quantity.Quantity`) or assumed
             to be of units Volts.
@@ -405,23 +213,6 @@
         doc="""
         Gets/sets the maximum voltage value for the test mode. If the maximum
         voltage is less than the minimum voltage, nothing happens.
-<<<<<<< HEAD
-        
-        :units: As specified (if a `~quantities.Quantity`) or assumed to be
-            of units Volts.
-        :rtype: `~quantities.Quantity`
-        
-        """
-        response = self.query("max?")
-        return float(response)*pq.V
-
-    @max_voltage.setter
-    def max_voltage(self, newval):
-        newval = assume_units(newval, pq.V).rescale(pq.V).magnitude
-        voltage_latch(newval)
-        self.sendcmd("max={}".format(newval))
-=======
->>>>>>> cf32bba9
 
         :units: As specified (if a `~quantities.quantity.Quantity`) or assumed
             to be of units Volts.
@@ -437,23 +228,6 @@
         valid_range=(0, None),
         doc="""
         Gets/sets the dwell time for voltages for the test mode.
-<<<<<<< HEAD
-        
-        :units: As specified (if a `~quantities.Quantity`) or assumed to be
-            of units milliseconds.
-        :rtype: `~quantities.Quantity`
-        """
-        response = self.query("dwell?")
-        return float(response)*pq.ms
-
-    @dwell.setter
-    def dwell(self, newval):
-        newval = int(assume_units(newval, pq.ms).rescale(pq.ms).magnitude)
-        if newval < 0:
-            raise ValueError("Dwell time must be positive")
-        self.sendcmd("dwell={}".format(newval))
-=======
->>>>>>> cf32bba9
 
         :units: As specified (if a `~quantities.quantity.Quantity`) or assumed
             to be of units milliseconds.
@@ -469,24 +243,6 @@
         valid_range=(0, None),
         doc="""
         Gets/sets the voltage increment for voltages for the test mode.
-<<<<<<< HEAD
-        
-        :units: As specified (if a `~quantities.Quantity`) or assumed to be
-            of units Volts.
-        :rtype: `~quantities.Quantity`
-        """
-        response = self.query("increment?")
-        return float(response)*pq.V
-
-    @increment.setter
-    def increment(self, newval):
-        newval = assume_units(newval, pq.V).rescale(pq.V).magnitude
-        if newval < 0:
-            raise ValueError("Increment voltage must be positive")
-        self.sendcmd("increment={}".format(newval))
-
-    ## METHODS ##
-=======
 
         :units: As specified (if a `~quantities.quantity.Quantity`) or assumed
             to be of units Volts.
@@ -496,7 +252,6 @@
 
     # METHODS #
 
->>>>>>> cf32bba9
     def default(self):
         """
         Restores instrument to factory settings.
@@ -529,20 +284,12 @@
         :type slot: `int`
         :rtype: `int`
         """
-<<<<<<< HEAD
-        slot_latch(slot)
-        response = self.query("set={}".format(slot))
-        return check_cmd(response)
-
-    def get_settings(self,slot):
-=======
         if slot not in range(1, 5):
             raise ValueError("Cannot set memory out of `[1,4]` range")
         response = self.query("set={}".format(slot))
         return check_cmd(response)
 
     def get_settings(self, slot):
->>>>>>> cf32bba9
         """
         Gets the current settings to memory.
 
@@ -552,12 +299,8 @@
         :type slot: `int`
         :rtype: `int`
         """
-<<<<<<< HEAD
-        slot_latch(slot)
-=======
         if slot not in range(1, 5):
             raise ValueError("Cannot set memory out of `[1,4]` range")
->>>>>>> cf32bba9
         response = self.query("get={}".format(slot))
         return check_cmd(response)
 
