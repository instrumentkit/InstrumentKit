--- conflicted
+++ resolved
@@ -50,12 +50,7 @@
     # Treat as a base case that the path is empty.
     if not path:
         return d
-<<<<<<< HEAD
-
-    if isinstance(path, str):
-=======
     if not isinstance(path, list):
->>>>>>> 065d3d23
         path = path.split("/")
 
     if not path[0]:
